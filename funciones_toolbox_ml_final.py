--- conflicted
+++ resolved
@@ -5,18 +5,12 @@
 from scipy import stats
 from scipy.stats import pearsonr, f_oneway
 from statsmodels.stats.proportion import proportions_ztest
-<<<<<<< HEAD
 from sklearn.preprocessing import OrdinalEncoder, StandardScaler
 from sklearn.tree import DecisionTreeClassifier,DecisionTreeRegressor
 from sklearn.linear_model import LogisticRegression
 from sklearn.model_selection import train_test_split
 from sklearn.metrics import mean_squared_error, mean_absolute_error, mean_absolute_percentage_error
 from sklearn.metrics import accuracy_score, precision_score, recall_score, classification_report, confusion_matrix, ConfusionMatrixDisplay
-=======
-from sklearn.metrics import mean_squared_error, mean_absolute_error, mean_absolute_percentage_error
-from sklearn.metrics import accuracy_score, precision_score, recall_score, classification_report, confusion_matrix, ConfusionMatrixDisplay
-
->>>>>>> 5f5f94f8
 
 def tipifica_variables(df, umbral_categorica, umbral_continua):
     """
@@ -534,7 +528,6 @@
     
     print("\n Las siguientes columnas pasaron el test de significancia:")
 
-<<<<<<< HEAD
     return columnas_significativas
        
     
@@ -640,7 +633,6 @@
         plt.show()
     
     return significant_columns
-=======
 
 def eval_model(target, predictions, problem_type, metrics):
     '''
@@ -730,5 +722,4 @@
                 ConfusionMatrixDisplay(cm).plot()
                 plt.show()
     
-    return tuple(results)
->>>>>>> 5f5f94f8
+    return tuple(results)